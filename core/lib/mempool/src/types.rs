--- conflicted
+++ resolved
@@ -130,14 +130,8 @@
 /// criteria for transaction it wants to fetch.
 #[derive(Debug, Default, PartialEq, Eq)]
 pub struct L2TxFilter {
-<<<<<<< HEAD
     /// The fee input into the batch
     pub fee_input: BatchFeeInput,
-
-=======
-    /// Batch fee model input. It typically includes things like L1 gas price, L2 fair fee, etc.
-    pub fee_input: BatchFeeInput,
->>>>>>> 24054454
     /// Effective fee price for the transaction. The price of 1 gas in wei.
     pub fee_per_gas: u64,
     /// Effective pubdata price in gas for transaction. The number of gas per 1 pubdata byte.
@@ -151,17 +145,9 @@
     /// Checks the filter logic.
     #[test]
     fn filter() {
-<<<<<<< HEAD
-        fn filter(l1_gas_price: u64, fee_per_gas: u64, gas_per_pubdata: u32) -> L2TxFilter {
-            let mut fee_input = BatchFeeInput::default();
-            fee_input.l1_pegged_ref_mut().l1_gas_price = l1_gas_price;
-            L2TxFilter {
-                fee_input,
-=======
         fn filter(fee_per_gas: u64, gas_per_pubdata: u32) -> L2TxFilter {
             L2TxFilter {
                 fee_input: BatchFeeInput::sensible_l1_pegged_default(),
->>>>>>> 24054454
                 fee_per_gas,
                 gas_per_pubdata,
             }
