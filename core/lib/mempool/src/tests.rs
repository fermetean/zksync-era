--- conflicted
+++ resolved
@@ -245,21 +245,13 @@
 fn filtering() {
     // Filter to find transactions with non-zero `gas_per_pubdata` values.
     let filter_non_zero = L2TxFilter {
-<<<<<<< HEAD
-        fee_input: BatchFeeInput::default(),
-=======
         fee_input: Default::default(),
->>>>>>> 604fdb97
         fee_per_gas: 0u64,
         gas_per_pubdata: 1u32,
     };
     // No-op filter that fetches any transaction.
     let filter_zero = L2TxFilter {
-<<<<<<< HEAD
-        fee_input: BatchFeeInput::default(),
-=======
         fee_input: Default::default(),
->>>>>>> 604fdb97
         fee_per_gas: 0u64,
         gas_per_pubdata: 0u32,
     };
@@ -297,21 +289,13 @@
 #[test]
 fn stashed_accounts() {
     let filter_non_zero = L2TxFilter {
-<<<<<<< HEAD
-        fee_input: BatchFeeInput::default(),
-=======
         fee_input: Default::default(),
->>>>>>> 604fdb97
         fee_per_gas: 0u64,
         gas_per_pubdata: 1u32,
     };
     // No-op filter that fetches any transaction.
     let filter_zero = L2TxFilter {
-<<<<<<< HEAD
-        fee_input: BatchFeeInput::default(),
-=======
         fee_input: Default::default(),
->>>>>>> 604fdb97
         fee_per_gas: 0u64,
         gas_per_pubdata: 0u32,
     };
