use std::{convert::TryInto, sync::Arc};

use tokio::sync::watch;
use zksync_config::configs::eth_sender::SenderConfig;
use zksync_contracts::BaseSystemContractsHashes;
use zksync_dal::{ConnectionPool, StorageProcessor};
use zksync_eth_client::{BoundEthInterface, CallFunctionArgs};
use zksync_l1_contract_interface::{
    multicall3::{Multicall3Call, Multicall3Result},
    pre_boojum_verifier::old_l1_vk_commitment,
    Detokenize, Tokenizable, Tokenize,
};
use zksync_types::{
    eth_sender::EthTx,
    ethabi::Token,
    protocol_version::{L1VerifierConfig, VerifierParams},
<<<<<<< HEAD
    web3::contract::{
        tokens::{Detokenize, Tokenizable},
        Error,
    },
    Address, L2ChainId, ProtocolVersionId, H256, U256,
=======
    web3::contract::Error as Web3ContractError,
    Address, ProtocolVersionId, H256, U256,
>>>>>>> e051f7a8
};

use super::aggregated_operations::AggregatedOperation;
use crate::{
    eth_sender::{
        metrics::{PubdataKind, METRICS},
        zksync_functions::ZkSyncFunctions,
        Aggregator, ETHSenderError,
    },
    gas_tracker::agg_l1_batch_base_cost,
    metrics::BlockL1Stage,
};

/// Data queried from L1 using multicall contract.
#[derive(Debug)]
pub struct MulticallData {
    pub base_system_contracts_hashes: BaseSystemContractsHashes,
    pub verifier_params: VerifierParams,
    pub verifier_address: Address,
    pub protocol_version_id: ProtocolVersionId,
}

/// The component is responsible for aggregating l1 batches into eth_txs:
/// Such as CommitBlocks, PublishProofBlocksOnchain and ExecuteBlock
/// These eth_txs will be used as a queue for generating signed txs and send them later
#[derive(Debug)]
pub struct EthTxAggregator {
    aggregator: Aggregator,
    eth_client: Arc<dyn BoundEthInterface>,
    config: SenderConfig,
    timelock_contract_address: Address,
    l1_multicall3_address: Address,
    pub(super) main_zksync_contract_address: Address,
    functions: ZkSyncFunctions,
    base_nonce: u64,
    rollup_chain_id: L2ChainId,
}

impl EthTxAggregator {
    pub async fn new(
        config: SenderConfig,
        aggregator: Aggregator,
        eth_client: Arc<dyn BoundEthInterface>,
        timelock_contract_address: Address,
        l1_multicall3_address: Address,
        main_zksync_contract_address: Address,
        rollup_chain_id: L2ChainId,
    ) -> Self {
        let functions = ZkSyncFunctions::default();
        let base_nonce = eth_client
            .pending_nonce("eth_sender")
            .await
            .unwrap()
            .as_u64();
        Self {
            config,
            aggregator,
            eth_client,
            timelock_contract_address,
            l1_multicall3_address,
            main_zksync_contract_address,
            functions,
            base_nonce,
            rollup_chain_id,
        }
    }

    pub async fn run(
        mut self,
        pool: ConnectionPool,
        stop_receiver: watch::Receiver<bool>,
    ) -> anyhow::Result<()> {
        loop {
            let mut storage = pool.access_storage_tagged("eth_sender").await.unwrap();

            if *stop_receiver.borrow() {
                tracing::info!("Stop signal received, eth_tx_aggregator is shutting down");
                break;
            }

            if let Err(err) = self.loop_iteration(&mut storage).await {
                // Web3 API request failures can cause this,
                // and anything more important is already properly reported.
                tracing::warn!("eth_sender error {err:?}");
            }

            tokio::time::sleep(self.config.aggregate_tx_poll_period()).await;
        }
        Ok(())
    }

    pub(super) async fn get_multicall_data(&mut self) -> Result<MulticallData, ETHSenderError> {
        let calldata = self.generate_calldata_for_multicall();
        let args = CallFunctionArgs::new(&self.functions.aggregate3.name, calldata).for_contract(
            self.l1_multicall3_address,
            self.functions.multicall_contract.clone(),
        );
        let aggregate3_result = self.eth_client.call_contract_function(args).await?;
        self.parse_multicall_data(Token::from_tokens(aggregate3_result)?)
    }

    // Multicall's aggregate function accepts 1 argument - arrays of different contract calls.
    // The role of the method below is to tokenize input for multicall, which is actually a vector of tokens.
    // Each token describes a specific contract call.
    pub(super) fn generate_calldata_for_multicall(&self) -> Vec<Token> {
        const ALLOW_FAILURE: bool = false;

        // First zksync contract call
        let get_l2_bootloader_hash_input = self
            .functions
            .get_l2_bootloader_bytecode_hash
            .encode_input(&[])
            .unwrap();
        let get_bootloader_hash_call = Multicall3Call {
            target: self.main_zksync_contract_address,
            allow_failure: ALLOW_FAILURE,
            calldata: get_l2_bootloader_hash_input,
        };

        // Second zksync contract call
        let get_l2_default_aa_hash_input = self
            .functions
            .get_l2_default_account_bytecode_hash
            .encode_input(&[])
            .unwrap();
        let get_default_aa_hash_call = Multicall3Call {
            target: self.main_zksync_contract_address,
            allow_failure: ALLOW_FAILURE,
            calldata: get_l2_default_aa_hash_input,
        };

        // Third zksync contract call
        let get_verifier_params_input = self
            .functions
            .get_verifier_params
            .encode_input(&[])
            .unwrap();
        let get_verifier_params_call = Multicall3Call {
            target: self.main_zksync_contract_address,
            allow_failure: ALLOW_FAILURE,
            calldata: get_verifier_params_input,
        };

        // Fourth zksync contract call
        let get_verifier_input = self.functions.get_verifier.encode_input(&[]).unwrap();
        let get_verifier_call = Multicall3Call {
            target: self.main_zksync_contract_address,
            allow_failure: ALLOW_FAILURE,
            calldata: get_verifier_input,
        };

        // Fifth zksync contract call
        let get_protocol_version_input = self
            .functions
            .get_protocol_version
            .encode_input(&[])
            .unwrap();
        let get_protocol_version_call = Multicall3Call {
            target: self.main_zksync_contract_address,
            allow_failure: ALLOW_FAILURE,
            calldata: get_protocol_version_input,
        };

        // Convert structs into tokens and return vector with them
        vec![
            get_bootloader_hash_call.into_token(),
            get_default_aa_hash_call.into_token(),
            get_verifier_params_call.into_token(),
            get_verifier_call.into_token(),
            get_protocol_version_call.into_token(),
        ]
    }

    // The role of the method below is to de-tokenize multicall call's result, which is actually a token.
    // This token is an array of tuples like `(bool, bytes)`, that contain the status and result for each contract call.
    pub(super) fn parse_multicall_data(
        &self,
        token: Token,
    ) -> Result<MulticallData, ETHSenderError> {
        let parse_error = |tokens: &[Token]| {
            Err(ETHSenderError::ParseError(
                Web3ContractError::InvalidOutputType(format!(
                    "Failed to parse multicall token: {:?}",
                    tokens
                )),
            ))
        };

        if let Token::Array(call_results) = token {
            // 5 calls are aggregated in multicall
            if call_results.len() != 5 {
                return parse_error(&call_results);
            }
            let mut call_results_iterator = call_results.into_iter();

            let multicall3_bootloader =
                Multicall3Result::from_token(call_results_iterator.next().unwrap())?.return_data;

            if multicall3_bootloader.len() != 32 {
                return Err(ETHSenderError::ParseError(
                    Web3ContractError::InvalidOutputType(format!(
                        "multicall3 bootloader hash data is not of the len of 32: {:?}",
                        multicall3_bootloader
                    )),
                ));
            }
            let bootloader = H256::from_slice(&multicall3_bootloader);

            let multicall3_default_aa =
                Multicall3Result::from_token(call_results_iterator.next().unwrap())?.return_data;
            if multicall3_default_aa.len() != 32 {
                return Err(ETHSenderError::ParseError(
                    Web3ContractError::InvalidOutputType(format!(
                        "multicall3 default aa hash data is not of the len of 32: {:?}",
                        multicall3_default_aa
                    )),
                ));
            }
            let default_aa = H256::from_slice(&multicall3_default_aa);
            let base_system_contracts_hashes = BaseSystemContractsHashes {
                bootloader,
                default_aa,
            };

            let multicall3_verifier_params =
                Multicall3Result::from_token(call_results_iterator.next().unwrap())?.return_data;
            if multicall3_verifier_params.len() != 96 {
                return Err(ETHSenderError::ParseError(
                    Web3ContractError::InvalidOutputType(format!(
                        "multicall3 verifier params data is not of the len of 96: {:?}",
                        multicall3_default_aa
                    )),
                ));
            }
            let recursion_node_level_vk_hash = H256::from_slice(&multicall3_verifier_params[..32]);
            let recursion_leaf_level_vk_hash =
                H256::from_slice(&multicall3_verifier_params[32..64]);
            let recursion_circuits_set_vks_hash =
                H256::from_slice(&multicall3_verifier_params[64..]);
            let verifier_params = VerifierParams {
                recursion_node_level_vk_hash,
                recursion_leaf_level_vk_hash,
                recursion_circuits_set_vks_hash,
            };

            let multicall3_verifier_address =
                Multicall3Result::from_token(call_results_iterator.next().unwrap())?.return_data;
            if multicall3_verifier_address.len() != 32 {
                return Err(ETHSenderError::ParseError(
                    Web3ContractError::InvalidOutputType(format!(
                        "multicall3 verifier address data is not of the len of 32: {:?}",
                        multicall3_verifier_address
                    )),
                ));
            }
            let verifier_address = Address::from_slice(&multicall3_verifier_address[12..]);

            let multicall3_protocol_version =
                Multicall3Result::from_token(call_results_iterator.next().unwrap())?.return_data;
            if multicall3_protocol_version.len() != 32 {
                return Err(ETHSenderError::ParseError(
                    Web3ContractError::InvalidOutputType(format!(
                        "multicall3 protocol version data is not of the len of 32: {:?}",
                        multicall3_protocol_version
                    )),
                ));
            }
            let protocol_version_id = U256::from_big_endian(&multicall3_protocol_version)
                .try_into()
                .unwrap();

            return Ok(MulticallData {
                base_system_contracts_hashes,
                verifier_params,
                verifier_address,
                protocol_version_id,
            });
        }
        parse_error(&[token])
    }

    /// Loads current verifier config on L1
    async fn get_recursion_scheduler_level_vk_hash(
        &mut self,
        verifier_address: Address,
    ) -> Result<H256, ETHSenderError> {
<<<<<<< HEAD
        let get_vk_hash = &self.functions.verification_key_hash;
        let args = CallFunctionArgs::new(&get_vk_hash.name, ())
            .for_contract(verifier_address, self.functions.verifier_contract.clone());
        let vk_hash = self.eth_client.call_contract_function(args).await?;
        Ok(H256::from_tokens(vk_hash)?)
=======
        // This is here for backward compatibility with the old verifier:
        // Pre-boojum verifier returns the full verification key;
        // New verifier returns the hash of the verification key
        tracing::debug!("Calling get_verification_key");
        if contracts_are_pre_boojum {
            let abi = Contract {
                functions: [(
                    self.functions.get_verification_key.name.clone(),
                    vec![self.functions.get_verification_key.clone()],
                )]
                .into(),
                ..Default::default()
            };
            let args = CallFunctionArgs::new(&self.functions.get_verification_key.name, ())
                .for_contract(verifier_address, abi);

            let vk = self.eth_client.call_contract_function(args).await?;
            Ok(old_l1_vk_commitment(Token::from_tokens(vk)?))
        } else {
            let get_vk_hash = self.functions.verification_key_hash.as_ref();
            tracing::debug!("Calling verificationKeyHash");
            let args = CallFunctionArgs::new(&get_vk_hash.unwrap().name, ())
                .for_contract(verifier_address, self.functions.verifier_contract.clone());
            let vk_hash = self.eth_client.call_contract_function(args).await?;
            Ok(H256::from_tokens(vk_hash)?)
        }
>>>>>>> e051f7a8
    }

    #[tracing::instrument(skip(self, storage))]
    async fn loop_iteration(
        &mut self,
        storage: &mut StorageProcessor<'_>,
    ) -> Result<(), ETHSenderError> {
        let MulticallData {
            base_system_contracts_hashes,
            verifier_params,
            verifier_address,
            protocol_version_id,
        } = self.get_multicall_data().await.map_err(|err| {
            tracing::error!("Failed to get multicall data {err:?}");
            err
        })?;
        let contracts_are_pre_shared_bridge = protocol_version_id.is_pre_shared_bridge();

        let recursion_scheduler_level_vk_hash = self
            .get_recursion_scheduler_level_vk_hash(verifier_address)
            .await
            .map_err(|err| {
                tracing::error!("Failed to get VK hash from the Verifier {err:?}");
                err
            })?;
        let l1_verifier_config = L1VerifierConfig {
            params: verifier_params,
            recursion_scheduler_level_vk_hash,
        };
        if let Some(agg_op) = self
            .aggregator
            .get_next_ready_operation(
                storage,
                base_system_contracts_hashes,
                protocol_version_id,
                l1_verifier_config,
            )
            .await
        {
            let tx = self
                .save_eth_tx(storage, &agg_op, contracts_are_pre_shared_bridge)
                .await?;
            Self::report_eth_tx_saving(storage, agg_op, &tx).await;
        }
        Ok(())
    }

    async fn report_eth_tx_saving(
        storage: &mut StorageProcessor<'_>,
        aggregated_op: AggregatedOperation,
        tx: &EthTx,
    ) {
        let l1_batch_number_range = aggregated_op.l1_batch_range();
        tracing::info!(
            "eth_tx with ID {} for op {} was saved for L1 batches {l1_batch_number_range:?}",
            tx.id,
            aggregated_op.get_action_caption()
        );

        if let AggregatedOperation::Commit(commit_op) = &aggregated_op {
            for batch in &commit_op.l1_batches {
                METRICS.pubdata_size[&PubdataKind::L2ToL1MessagesCompressed]
                    .observe(batch.metadata.l2_l1_messages_compressed.len());
                METRICS.pubdata_size[&PubdataKind::InitialWritesCompressed]
                    .observe(batch.metadata.initial_writes_compressed.len());
                METRICS.pubdata_size[&PubdataKind::RepeatedWritesCompressed]
                    .observe(batch.metadata.repeated_writes_compressed.len());
            }
        }

        let range_size = l1_batch_number_range.end().0 - l1_batch_number_range.start().0 + 1;
        METRICS.block_range_size[&aggregated_op.get_action_type().into()]
            .observe(range_size.into());
        METRICS
            .track_eth_tx_metrics(storage, BlockL1Stage::Saved, tx)
            .await;
    }

    fn encode_aggregated_op(
        &self,
        op: &AggregatedOperation,
        contracts_are_pre_shared_bridge: bool,
    ) -> Vec<u8> {
        let operation_is_pre_shared_bridge = op.protocol_version().is_pre_shared_bridge();
        assert_eq!(
            contracts_are_pre_shared_bridge,
            operation_is_pre_shared_bridge
        );

        let mut args = vec![Token::Uint(self.rollup_chain_id.as_u64().into())];

<<<<<<< HEAD
        match &op {
=======
        // For "commit" and "prove" operations it's necessary that the contracts are of the same version as L1 batches are.
        // For "execute" it's not required, i.e. we can "execute" pre-boojum batches with post-boojum contracts.
        match op.clone() {
>>>>>>> e051f7a8
            AggregatedOperation::Commit(op) => {
                let op_args = op.get_eth_tx_args();
                if contracts_are_pre_shared_bridge {
                    self.functions
                        .pre_shared_bridge_commit
                        .encode_input(&op_args)
                } else {
                    let func = self
                        .functions
                        .post_shared_bridge_commit
                        .as_ref()
<<<<<<< HEAD
                        .expect("Missing ABI for commitBatchesSharedBridge");
                    args.extend(op_args);
                    func.encode_input(&args)
                }
=======
                        .expect("Missing ABI for commitBatches")
                };
                f.encode_input(&op.into_tokens())
                    .expect("Failed to encode commit transaction data")
>>>>>>> e051f7a8
            }
            AggregatedOperation::PublishProofOnchain(op) => {
                let op_args = op.get_eth_tx_args();
                if contracts_are_pre_shared_bridge {
                    self.functions
                        .pre_shared_bridge_prove
                        .encode_input(&op_args)
                } else {
                    let func = self
                        .functions
                        .post_shared_bridge_prove
                        .as_ref()
<<<<<<< HEAD
                        .expect("Missing ABI for proveBatchesSharedBridge");
                    args.extend(op_args);
                    func.encode_input(&args)
                }
=======
                        .expect("Missing ABI for proveBatches")
                };
                f.encode_input(&op.into_tokens())
                    .expect("Failed to encode prove transaction data")
>>>>>>> e051f7a8
            }
            AggregatedOperation::Execute(op) => {
                let op_args = op.get_eth_tx_args();
                if contracts_are_pre_shared_bridge {
                    self.functions
                        .pre_shared_bridge_execute
                        .encode_input(&op_args)
                } else {
                    let func = self
                        .functions
                        .post_shared_bridge_execute
                        .as_ref()
<<<<<<< HEAD
                        .expect("Missing ABI for executeBatchesSharedBridge");

                    args.extend(op_args);
                    func.encode_input(&args)
                }
=======
                        .expect("Missing ABI for executeBatches")
                };
                f.encode_input(&op.into_tokens())
                    .expect("Failed to encode execute transaction data")
>>>>>>> e051f7a8
            }
        }
    }

    pub(super) async fn save_eth_tx(
        &self,
        storage: &mut StorageProcessor<'_>,
        aggregated_op: &AggregatedOperation,
        contracts_are_pre_shared_bridge: bool,
    ) -> Result<EthTx, ETHSenderError> {
        let mut transaction = storage.start_transaction().await.unwrap();
        let nonce = self.get_next_nonce(&mut transaction).await?;
        let calldata = self.encode_aggregated_op(aggregated_op, contracts_are_pre_shared_bridge);
        let l1_batch_number_range = aggregated_op.l1_batch_range();
        let op_type = aggregated_op.get_action_type();

        let predicted_gas_for_batches = transaction
            .blocks_dal()
            .get_l1_batches_predicted_gas(l1_batch_number_range.clone(), op_type)
            .await
            .unwrap();
        let eth_tx_predicted_gas = agg_l1_batch_base_cost(op_type) + predicted_gas_for_batches;

        let eth_tx = transaction
            .eth_sender_dal()
            .save_eth_tx(
                nonce,
                calldata,
                op_type,
                self.timelock_contract_address,
                eth_tx_predicted_gas,
            )
            .await
            .unwrap();

        transaction
            .blocks_dal()
            .set_eth_tx_id(l1_batch_number_range, eth_tx.id, op_type)
            .await
            .unwrap();
        transaction.commit().await.unwrap();
        Ok(eth_tx)
    }

    async fn get_next_nonce(
        &self,
        storage: &mut StorageProcessor<'_>,
    ) -> Result<u64, ETHSenderError> {
        let db_nonce = storage
            .eth_sender_dal()
            .get_next_nonce()
            .await
            .unwrap()
            .unwrap_or(0);
        // Between server starts we can execute some txs using operator account or remove some txs from the database
        // At the start we have to consider this fact and get the max nonce.
        Ok(db_nonce.max(self.base_nonce))
    }
}<|MERGE_RESOLUTION|>--- conflicted
+++ resolved
@@ -7,23 +7,14 @@
 use zksync_eth_client::{BoundEthInterface, CallFunctionArgs};
 use zksync_l1_contract_interface::{
     multicall3::{Multicall3Call, Multicall3Result},
-    pre_boojum_verifier::old_l1_vk_commitment,
     Detokenize, Tokenizable, Tokenize,
 };
 use zksync_types::{
     eth_sender::EthTx,
     ethabi::Token,
     protocol_version::{L1VerifierConfig, VerifierParams},
-<<<<<<< HEAD
-    web3::contract::{
-        tokens::{Detokenize, Tokenizable},
-        Error,
-    },
+    web3::contract::Error as Web3ContractError,
     Address, L2ChainId, ProtocolVersionId, H256, U256,
-=======
-    web3::contract::Error as Web3ContractError,
-    Address, ProtocolVersionId, H256, U256,
->>>>>>> e051f7a8
 };
 
 use super::aggregated_operations::AggregatedOperation;
@@ -310,40 +301,11 @@
         &mut self,
         verifier_address: Address,
     ) -> Result<H256, ETHSenderError> {
-<<<<<<< HEAD
         let get_vk_hash = &self.functions.verification_key_hash;
         let args = CallFunctionArgs::new(&get_vk_hash.name, ())
             .for_contract(verifier_address, self.functions.verifier_contract.clone());
         let vk_hash = self.eth_client.call_contract_function(args).await?;
         Ok(H256::from_tokens(vk_hash)?)
-=======
-        // This is here for backward compatibility with the old verifier:
-        // Pre-boojum verifier returns the full verification key;
-        // New verifier returns the hash of the verification key
-        tracing::debug!("Calling get_verification_key");
-        if contracts_are_pre_boojum {
-            let abi = Contract {
-                functions: [(
-                    self.functions.get_verification_key.name.clone(),
-                    vec![self.functions.get_verification_key.clone()],
-                )]
-                .into(),
-                ..Default::default()
-            };
-            let args = CallFunctionArgs::new(&self.functions.get_verification_key.name, ())
-                .for_contract(verifier_address, abi);
-
-            let vk = self.eth_client.call_contract_function(args).await?;
-            Ok(old_l1_vk_commitment(Token::from_tokens(vk)?))
-        } else {
-            let get_vk_hash = self.functions.verification_key_hash.as_ref();
-            tracing::debug!("Calling verificationKeyHash");
-            let args = CallFunctionArgs::new(&get_vk_hash.unwrap().name, ())
-                .for_contract(verifier_address, self.functions.verifier_contract.clone());
-            let vk_hash = self.eth_client.call_contract_function(args).await?;
-            Ok(H256::from_tokens(vk_hash)?)
-        }
->>>>>>> e051f7a8
     }
 
     #[tracing::instrument(skip(self, storage))]
@@ -435,82 +397,57 @@
 
         let mut args = vec![Token::Uint(self.rollup_chain_id.as_u64().into())];
 
-<<<<<<< HEAD
-        match &op {
-=======
-        // For "commit" and "prove" operations it's necessary that the contracts are of the same version as L1 batches are.
-        // For "execute" it's not required, i.e. we can "execute" pre-boojum batches with post-boojum contracts.
         match op.clone() {
->>>>>>> e051f7a8
             AggregatedOperation::Commit(op) => {
-                let op_args = op.get_eth_tx_args();
                 if contracts_are_pre_shared_bridge {
                     self.functions
                         .pre_shared_bridge_commit
-                        .encode_input(&op_args)
+                        .encode_input(&op.into_tokens())
+                        .expect("Failed to encode commit transaction data")
                 } else {
                     let func = self
                         .functions
                         .post_shared_bridge_commit
                         .as_ref()
-<<<<<<< HEAD
                         .expect("Missing ABI for commitBatchesSharedBridge");
-                    args.extend(op_args);
+                    args.extend(op.into_tokens());
                     func.encode_input(&args)
+                        .expect("Failed to encode commit transaction data")
                 }
-=======
-                        .expect("Missing ABI for commitBatches")
-                };
-                f.encode_input(&op.into_tokens())
-                    .expect("Failed to encode commit transaction data")
->>>>>>> e051f7a8
             }
             AggregatedOperation::PublishProofOnchain(op) => {
-                let op_args = op.get_eth_tx_args();
                 if contracts_are_pre_shared_bridge {
                     self.functions
                         .pre_shared_bridge_prove
-                        .encode_input(&op_args)
+                        .encode_input(&op.into_tokens())
+                        .expect("Failed to encode prove transaction data")
                 } else {
                     let func = self
                         .functions
                         .post_shared_bridge_prove
                         .as_ref()
-<<<<<<< HEAD
                         .expect("Missing ABI for proveBatchesSharedBridge");
-                    args.extend(op_args);
+                    args.extend(op.into_tokens());
                     func.encode_input(&args)
+                        .expect("Failed to encode prove transaction data")
                 }
-=======
-                        .expect("Missing ABI for proveBatches")
-                };
-                f.encode_input(&op.into_tokens())
-                    .expect("Failed to encode prove transaction data")
->>>>>>> e051f7a8
             }
             AggregatedOperation::Execute(op) => {
-                let op_args = op.get_eth_tx_args();
                 if contracts_are_pre_shared_bridge {
                     self.functions
                         .pre_shared_bridge_execute
-                        .encode_input(&op_args)
+                        .encode_input(&op.into_tokens())
+                        .expect("Failed to encode execute transaction data")
                 } else {
                     let func = self
                         .functions
                         .post_shared_bridge_execute
                         .as_ref()
-<<<<<<< HEAD
                         .expect("Missing ABI for executeBatchesSharedBridge");
-
-                    args.extend(op_args);
+                    args.extend(op.into_tokens());
                     func.encode_input(&args)
+                        .expect("Failed to encode execute transaction data")
                 }
-=======
-                        .expect("Missing ABI for executeBatches")
-                };
-                f.encode_input(&op.into_tokens())
-                    .expect("Failed to encode execute transaction data")
->>>>>>> e051f7a8
             }
         }
     }
