use std::sync::Arc;

use tokio::sync::watch;
use zksync_config::{
    configs::chain::{MempoolConfig, NetworkConfig, StateKeeperConfig},
    ContractsConfig, DBConfig,
};
use zksync_dal::ConnectionPool;
use zksync_object_store::ObjectStore;

use self::io::MempoolIO;
pub use self::{
    batch_executor::{L1BatchExecutorBuilder, MainBatchExecutorBuilder},
    io::{MiniblockSealer, MiniblockSealerHandle},
    keeper::ZkSyncStateKeeper,
};
pub(crate) use self::{
    mempool_actor::MempoolFetcher, seal_criteria::SequencerSealer, types::MempoolGuard,
};
use crate::fee_model::BatchFeeModelInputProvider;

mod batch_executor;
pub(crate) mod extractors;
pub(crate) mod io;
mod keeper;
mod mempool_actor;
pub(crate) mod metrics;
pub mod seal_criteria;
#[cfg(test)]
pub(crate) mod tests;
pub(crate) mod types;
pub(crate) mod updates;

#[allow(clippy::too_many_arguments)]
pub(crate) async fn create_state_keeper(
    contracts_config: &ContractsConfig,
    state_keeper_config: StateKeeperConfig,
    db_config: &DBConfig,
    network_config: &NetworkConfig,
    mempool_config: &MempoolConfig,
    pool: ConnectionPool,
    mempool: MempoolGuard,
<<<<<<< HEAD
    fee_model_fetcher: Arc<dyn BatchFeeModelInputProvider>,
=======
    batch_fee_input_provider: Arc<dyn BatchFeeModelInputProvider>,
>>>>>>> 24054454
    miniblock_sealer_handle: MiniblockSealerHandle,
    object_store: Box<dyn ObjectStore>,
    stop_receiver: watch::Receiver<bool>,
) -> ZkSyncStateKeeper {
    let batch_executor_base = MainBatchExecutorBuilder::new(
        db_config.state_keeper_db_path.clone(),
        pool.clone(),
        state_keeper_config.max_allowed_l2_tx_gas_limit.into(),
        state_keeper_config.save_call_traces,
        state_keeper_config.upload_witness_inputs_to_gcs,
        state_keeper_config.enum_index_migration_chunk_size(),
    );

    let io = MempoolIO::new(
        mempool,
        object_store,
        miniblock_sealer_handle,
<<<<<<< HEAD
        fee_model_fetcher,
=======
        batch_fee_input_provider,
>>>>>>> 24054454
        pool,
        &state_keeper_config,
        mempool_config.delay_interval(),
        contracts_config.l2_erc20_bridge_addr,
        state_keeper_config.validation_computational_gas_limit,
        network_config.zksync_network_id,
    )
    .await;

    let sealer = SequencerSealer::new(state_keeper_config);
    ZkSyncStateKeeper::new(
        stop_receiver,
        Box::new(io),
        Box::new(batch_executor_base),
        Box::new(sealer),
    )
}<|MERGE_RESOLUTION|>--- conflicted
+++ resolved
@@ -40,11 +40,7 @@
     mempool_config: &MempoolConfig,
     pool: ConnectionPool,
     mempool: MempoolGuard,
-<<<<<<< HEAD
-    fee_model_fetcher: Arc<dyn BatchFeeModelInputProvider>,
-=======
     batch_fee_input_provider: Arc<dyn BatchFeeModelInputProvider>,
->>>>>>> 24054454
     miniblock_sealer_handle: MiniblockSealerHandle,
     object_store: Box<dyn ObjectStore>,
     stop_receiver: watch::Receiver<bool>,
@@ -62,11 +58,7 @@
         mempool,
         object_store,
         miniblock_sealer_handle,
-<<<<<<< HEAD
-        fee_model_fetcher,
-=======
         batch_fee_input_provider,
->>>>>>> 24054454
         pool,
         &state_keeper_config,
         mempool_config.delay_interval(),
