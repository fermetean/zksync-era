--- conflicted
+++ resolved
@@ -132,11 +132,7 @@
             l2_to_l1_messages,
             bloom: Default::default(),
             used_contract_hashes: finished_batch.final_execution_state.used_contract_hashes,
-<<<<<<< HEAD
-            base_fee_per_gas: l1_batch_env.base_fee(self.protocol_version().into()),
-=======
             base_fee_per_gas: get_batch_base_fee(l1_batch_env, self.protocol_version().into()),
->>>>>>> 24054454
             l1_gas_price: self.l1_gas_price(),
             l2_fair_gas_price: self.fair_l2_gas_price(),
             base_system_contracts_hashes: self.base_system_contract_hashes(),
@@ -340,11 +336,7 @@
             l1_tx_count: l1_tx_count as u16,
             l2_tx_count: l2_tx_count as u16,
             base_fee_per_gas: self.base_fee_per_gas,
-<<<<<<< HEAD
             batch_fee_input: self.fee_input,
-=======
-            batch_fee_input: BatchFeeInput::l1_pegged(self.l1_gas_price, self.fair_l2_gas_price),
->>>>>>> 24054454
             base_system_contracts_hashes: self.base_system_contracts_hashes,
             protocol_version: self.protocol_version,
             virtual_blocks: self.miniblock.virtual_blocks,
