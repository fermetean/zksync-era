--- conflicted
+++ resolved
@@ -53,18 +53,10 @@
     miniblock_sealer_handle: MiniblockSealerHandle,
     current_l1_batch_number: L1BatchNumber,
     fee_account: Address,
-<<<<<<< HEAD
-    minimal_l2_gas_price: u64,
-    validation_computational_gas_limit: u32,
-    delay_interval: Duration,
-    // Used to keep track of gas prices to set accepted price per pubdata byte in blocks.
-    fee_batch_input_provider: Arc<dyn BatchFeeModelInputProvider>,
-=======
     validation_computational_gas_limit: u32,
     delay_interval: Duration,
     // Used to keep track of gas prices to set accepted price per pubdata byte in blocks.
     batch_fee_input_provider: Arc<dyn BatchFeeModelInputProvider>,
->>>>>>> 24054454
     l2_erc20_bridge_addr: Address,
     chain_id: L2ChainId,
 
@@ -155,14 +147,11 @@
             );
             let current_timestamp = current_timestamp.await.ok()?;
 
-<<<<<<< HEAD
-=======
             tracing::info!(
                 "Fee input for L1 batch #{} is {:#?}",
                 self.current_l1_batch_number.0,
                 self.filter.fee_input
             );
->>>>>>> 24054454
             let mut storage = self.pool.access_storage().await.unwrap();
             let (base_system_contracts, protocol_version) = storage
                 .protocol_versions_dal()
@@ -172,11 +161,7 @@
             // We create a new filter each time, since parameters may change and a previously
             // ignored transaction in the mempool may be scheduled for the execution.
             self.filter = l2_tx_filter(
-<<<<<<< HEAD
-                self.fee_batch_input_provider.as_ref(),
-=======
                 self.batch_fee_input_provider.as_ref(),
->>>>>>> 24054454
                 protocol_version.into(),
             );
             // We only need to get the root hash when we're certain that we have a new transaction.
@@ -185,15 +170,6 @@
                 continue;
             }
 
-<<<<<<< HEAD
-            tracing::info!(
-                "Fee input for L1 batch #{} is ({:#?})",
-                self.current_l1_batch_number.0,
-                self.filter.fee_input
-            );
-
-=======
->>>>>>> 24054454
             return Some(l1_batch_params(
                 self.current_l1_batch_number,
                 self.fee_account,
@@ -423,11 +399,7 @@
         mempool: MempoolGuard,
         object_store: Box<dyn ObjectStore>,
         miniblock_sealer_handle: MiniblockSealerHandle,
-<<<<<<< HEAD
-        fee_batch_input_provider: Arc<dyn BatchFeeModelInputProvider>,
-=======
         batch_fee_input_provider: Arc<dyn BatchFeeModelInputProvider>,
->>>>>>> 24054454
         pool: ConnectionPool,
         config: &StateKeeperConfig,
         delay_interval: Duration,
@@ -469,16 +441,9 @@
             miniblock_sealer_handle,
             current_miniblock_number: last_miniblock_number + 1,
             fee_account: config.fee_account_addr,
-<<<<<<< HEAD
-            minimal_l2_gas_price: config.minimal_l2_gas_price,
-            validation_computational_gas_limit,
-            delay_interval,
-            fee_batch_input_provider,
-=======
             validation_computational_gas_limit,
             delay_interval,
             batch_fee_input_provider,
->>>>>>> 24054454
             l2_erc20_bridge_addr,
             chain_id,
             virtual_blocks_interval: config.virtual_blocks_interval,
