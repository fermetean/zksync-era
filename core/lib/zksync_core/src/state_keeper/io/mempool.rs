--- conflicted
+++ resolved
@@ -502,13 +502,8 @@
         self.prev_miniblock_timestamp = miniblock.timestamp;
     }
 
-<<<<<<< HEAD
-    async fn load_previous_l1_batch_hash(&self) -> U256 {
+    async fn wait_for_previous_l1_batch_hash(&self) -> H256 {
         tracing::trace!(
-=======
-    async fn wait_for_previous_l1_batch_hash(&self) -> H256 {
-        tracing::info!(
->>>>>>> 689d38c3
             "Getting previous L1 batch hash for L1 batch #{}",
             self.current_l1_batch_number
         );
@@ -530,13 +525,8 @@
             .unwrap();
 
         wait_latency.observe();
-<<<<<<< HEAD
         tracing::trace!(
-            "Got previous L1 batch hash: {batch_hash:0>64x} for L1 batch #{}",
-=======
-        tracing::info!(
             "Got previous L1 batch hash: {batch_hash:?} for L1 batch #{}",
->>>>>>> 689d38c3
             self.current_l1_batch_number
         );
         batch_hash
