use std::{
    sync::{
        atomic::{AtomicBool, AtomicU64, Ordering},
        Arc,
    },
    time::Instant,
};

use multivm::{
    interface::{
        CurrentExecutionState, ExecutionResult, FinishedL1Batch, L1BatchEnv, L2BlockEnv, Refunds,
        SystemEnv, TxExecutionMode, VmExecutionResultAndLogs, VmExecutionStatistics,
    },
    vm_latest::{constants::BLOCK_GAS_LIMIT, VmExecutionLogs},
};
use once_cell::sync::Lazy;
use zksync_config::configs::chain::StateKeeperConfig;
use zksync_contracts::{BaseSystemContracts, BaseSystemContractsHashes};
use zksync_system_constants::ZKPORTER_IS_AVAILABLE;
use zksync_types::{
    aggregated_operations::AggregatedActionType,
    block::{BlockGasCount, MiniblockExecutionData, MiniblockHasher},
<<<<<<< HEAD
    commitment::{L1BatchMetaParameters, L1BatchMetadata},
    fee::Fee,
    fee_model::{BatchFeeInput, PubdataIndependentBatchFeeModelInput},
    l2::L2Tx,
    transaction_request::PaymasterParams,
=======
    fee_model::BatchFeeInput,
>>>>>>> 24054454
    tx::tx_execution_info::ExecutionMetrics,
    Address, L1BatchNumber, L2ChainId, LogQuery, MiniblockNumber, ProtocolVersionId,
    StorageLogQuery, StorageLogQueryType, Timestamp, Transaction, H256, U256,
};

mod tester;

use self::tester::{
    bootloader_tip_out_of_gas, pending_batch_data, random_tx, rejected_exec, successful_exec,
    successful_exec_with_metrics, TestScenario,
};
pub(crate) use self::tester::{MockBatchExecutorBuilder, TestBatchExecutorBuilder};
use crate::{
    gas_tracker::l1_batch_base_cost,
    state_keeper::{
        keeper::POLL_WAIT_DURATION,
        seal_criteria::{
            criteria::{GasCriterion, SlotsCriterion},
            SequencerSealer,
        },
        types::ExecutionMetricsForCriteria,
        updates::UpdatesManager,
    },
    utils::testonly::create_l2_transaction,
};

pub(super) static BASE_SYSTEM_CONTRACTS: Lazy<BaseSystemContracts> =
    Lazy::new(BaseSystemContracts::load_from_disk);

pub(super) fn default_system_env() -> SystemEnv {
    SystemEnv {
        zk_porter_available: ZKPORTER_IS_AVAILABLE,
        version: ProtocolVersionId::latest(),
        base_system_smart_contracts: BASE_SYSTEM_CONTRACTS.clone(),
        gas_limit: BLOCK_GAS_LIMIT,
        execution_mode: TxExecutionMode::VerifyExecute,
        default_validation_computational_gas_limit: BLOCK_GAS_LIMIT,
        chain_id: L2ChainId::from(270),
    }
}

pub(super) fn default_l1_batch_env(
    number: u32,
    timestamp: u64,
    fee_account: Address,
) -> L1BatchEnv {
    L1BatchEnv {
        previous_batch_hash: None,
        number: L1BatchNumber(number),
        timestamp,
<<<<<<< HEAD
=======
        fee_input: BatchFeeInput::l1_pegged(1, 1),
>>>>>>> 24054454
        fee_account,
        enforced_base_fee: None,
        first_l2_block: L2BlockEnv {
            number,
            timestamp,
            prev_block_hash: MiniblockHasher::legacy_hash(MiniblockNumber(number - 1)),
            max_virtual_blocks_to_create: 1,
        },
        fee_input: BatchFeeInput::PubdataIndependent(PubdataIndependentBatchFeeModelInput {
            fair_l2_gas_price: 1,
            fair_pubdata_price: 1,
            l1_gas_price: 1,
        }),
    }
}

pub(super) fn default_vm_block_result() -> FinishedL1Batch {
    FinishedL1Batch {
        block_tip_execution_result: VmExecutionResultAndLogs {
            result: ExecutionResult::Success { output: vec![] },
            logs: VmExecutionLogs::default(),
            statistics: VmExecutionStatistics::default(),
            refunds: Refunds::default(),
        },
        final_execution_state: CurrentExecutionState {
            events: vec![],
            storage_log_queries: vec![],
            used_contract_hashes: vec![],
            user_l2_to_l1_logs: vec![],
            system_logs: vec![],
            total_log_queries: 0,
            cycles_used: 0,
            deduplicated_events_logs: vec![],
            storage_refunds: Vec::new(),
        },
        final_bootloader_memory: Some(vec![]),
        pubdata_input: Some(vec![]),
    }
}

pub(super) fn create_updates_manager() -> UpdatesManager {
    let l1_batch_env = default_l1_batch_env(1, 1, Address::default());
    UpdatesManager::new(
        l1_batch_env,
        BaseSystemContractsHashes::default(),
        ProtocolVersionId::latest(),
    )
}

pub(super) fn create_transaction(fee_per_gas: u64, gas_per_pubdata: u32) -> Transaction {
    create_l2_transaction(fee_per_gas, gas_per_pubdata).into()
}

pub(super) fn create_execution_result(
    tx_number_in_block: u16,
    storage_logs: impl IntoIterator<Item = (U256, Query)>,
) -> VmExecutionResultAndLogs {
    let storage_logs: Vec<_> = storage_logs
        .into_iter()
        .map(|(key, query)| query.into_log(key, tx_number_in_block))
        .collect();

    let total_log_queries = storage_logs.len() + 2;
    VmExecutionResultAndLogs {
        result: ExecutionResult::Success { output: vec![] },
        logs: VmExecutionLogs {
            events: vec![],
            system_l2_to_l1_logs: vec![],
            user_l2_to_l1_logs: vec![],
            storage_logs,
            total_log_queries_count: total_log_queries,
        },
        statistics: VmExecutionStatistics {
            contracts_used: 0,
            cycles_used: 0,
            gas_used: 0,
            computational_gas_used: 0,
            total_log_queries,
            pubdata_published: 0,
        },
        refunds: Refunds::default(),
    }
}

#[derive(Debug, Clone, Copy)]
pub(super) enum Query {
    Read(U256),
    InitialWrite(U256),
    RepeatedWrite(U256, U256),
}

impl Query {
    fn into_log(self, key: U256, tx_number_in_block: u16) -> StorageLogQuery {
        let log_type = match self {
            Self::Read(_) => StorageLogQueryType::Read,
            Self::InitialWrite(_) => StorageLogQueryType::InitialWrite,
            Self::RepeatedWrite(_, _) => StorageLogQueryType::RepeatedWrite,
        };

        StorageLogQuery {
            log_query: LogQuery {
                timestamp: Timestamp(0),
                tx_number_in_block,
                aux_byte: 0,
                shard_id: 0,
                address: Address::default(),
                key,
                read_value: match self {
                    Self::Read(prev) | Self::RepeatedWrite(prev, _) => prev,
                    Self::InitialWrite(_) => U256::zero(),
                },
                written_value: match self {
                    Self::Read(_) => U256::zero(),
                    Self::InitialWrite(value) | Self::RepeatedWrite(_, value) => value,
                },
                rw_flag: !matches!(self, Self::Read(_)),
                rollback: false,
                is_service: false,
            },
            log_type,
        }
    }
}

#[tokio::test]
async fn sealed_by_number_of_txs() {
    let config = StateKeeperConfig {
        transaction_slots: 2,
        ..StateKeeperConfig::default()
    };
    let sealer = SequencerSealer::with_sealers(config, vec![Box::new(SlotsCriterion)]);

    TestScenario::new()
        .seal_miniblock_when(|updates| updates.miniblock.executed_transactions.len() == 1)
        .next_tx("First tx", random_tx(1), successful_exec())
        .miniblock_sealed("Miniblock 1")
        .next_tx("Second tx", random_tx(2), successful_exec())
        .miniblock_sealed("Miniblock 2")
        .batch_sealed("Batch 1")
        .run(sealer)
        .await;
}

#[tokio::test]
async fn sealed_by_gas() {
    let config = StateKeeperConfig {
        max_single_tx_gas: 62_002,
        reject_tx_at_gas_percentage: 1.0,
        close_block_at_gas_percentage: 0.5,
        ..StateKeeperConfig::default()
    };
    let sealer = SequencerSealer::with_sealers(config, vec![Box::new(GasCriterion)]);

    let l1_gas_per_tx = BlockGasCount {
        commit: 1, // Both txs together with block_base_cost would bring it over the block 31_001 commit bound.
        prove: 0,
        execute: 0,
    };
    let execution_result = successful_exec_with_metrics(ExecutionMetricsForCriteria {
        l1_gas: l1_gas_per_tx,
        execution_metrics: ExecutionMetrics::default(),
    });

    TestScenario::new()
        .seal_miniblock_when(|updates| {
            updates.miniblock.executed_transactions.len() == 1
        })
        .next_tx("First tx", random_tx(1), execution_result.clone())
        .miniblock_sealed_with("Miniblock with a single tx", move |updates| {
            assert_eq!(
                updates.miniblock.l1_gas_count,
                l1_gas_per_tx,
                "L1 gas used by a miniblock should consist of the gas used by its txs"
            );
        })
        .next_tx("Second tx", random_tx(1), execution_result)
        .miniblock_sealed("Miniblock 2")
        .batch_sealed_with("Batch sealed with both txs", |_, updates, _| {
            assert_eq!(
                updates.l1_batch.l1_gas_count,
                BlockGasCount {
                    commit: l1_batch_base_cost(AggregatedActionType::Commit) + 2,
                    prove: l1_batch_base_cost(AggregatedActionType::PublishProofOnchain),
                    execute: l1_batch_base_cost(AggregatedActionType::Execute),
                },
                "L1 gas used by a batch should consist of gas used by its txs + basic block gas cost"
            );
        })
        .run(sealer).await;
}

#[tokio::test]
async fn sealed_by_gas_then_by_num_tx() {
    let config = StateKeeperConfig {
        max_single_tx_gas: 62_000,
        reject_tx_at_gas_percentage: 1.0,
        close_block_at_gas_percentage: 0.5,
        transaction_slots: 3,
        ..StateKeeperConfig::default()
    };
    let sealer = SequencerSealer::with_sealers(
        config,
        vec![Box::new(GasCriterion), Box::new(SlotsCriterion)],
    );

    let execution_result = successful_exec_with_metrics(ExecutionMetricsForCriteria {
        l1_gas: BlockGasCount {
            commit: 1,
            prove: 0,
            execute: 0,
        },
        execution_metrics: ExecutionMetrics::default(),
    });

    // 1st tx is sealed by gas sealer; 2nd, 3rd, & 4th are sealed by slots sealer.
    TestScenario::new()
        .seal_miniblock_when(|updates| updates.miniblock.executed_transactions.len() == 1)
        .next_tx("First tx", random_tx(1), execution_result)
        .miniblock_sealed("Miniblock 1")
        .batch_sealed("Batch 1")
        .next_tx("Second tx", random_tx(2), successful_exec())
        .miniblock_sealed("Miniblock 2")
        .next_tx("Third tx", random_tx(3), successful_exec())
        .miniblock_sealed("Miniblock 3")
        .next_tx("Fourth tx", random_tx(4), successful_exec())
        .miniblock_sealed("Miniblock 4")
        .batch_sealed("Batch 2")
        .run(sealer)
        .await;
}

#[tokio::test]
async fn batch_sealed_before_miniblock_does() {
    let config = StateKeeperConfig {
        transaction_slots: 2,
        ..StateKeeperConfig::default()
    };
    let sealer = SequencerSealer::with_sealers(config, vec![Box::new(SlotsCriterion)]);

    // Miniblock sealer will not return true before the batch is sealed because the batch only has 2 txs.
    TestScenario::new()
        .seal_miniblock_when(|updates| updates.miniblock.executed_transactions.len() == 3)
        .next_tx("First tx", random_tx(1), successful_exec())
        .next_tx("Second tx", random_tx(2), successful_exec())
        .miniblock_sealed_with("Miniblock with two txs", |updates| {
            assert_eq!(
                updates.miniblock.executed_transactions.len(),
                2,
                "The miniblock should have 2 txs"
            );
        })
        .batch_sealed("Batch 1")
        .run(sealer)
        .await;
}

#[tokio::test]
async fn rejected_tx() {
    let config = StateKeeperConfig {
        transaction_slots: 2,
        ..StateKeeperConfig::default()
    };
    let sealer = SequencerSealer::with_sealers(config, vec![Box::new(SlotsCriterion)]);

    let rejected_tx = random_tx(1);
    TestScenario::new()
        .seal_miniblock_when(|updates| updates.miniblock.executed_transactions.len() == 1)
        .next_tx("Rejected tx", rejected_tx.clone(), rejected_exec())
        .tx_rejected("Tx got rejected", rejected_tx, None)
        .next_tx("Successful tx", random_tx(2), successful_exec())
        .miniblock_sealed("Miniblock with successful tx")
        .next_tx("Second successful tx", random_tx(3), successful_exec())
        .miniblock_sealed("Second miniblock")
        .batch_sealed("Batch with 2 successful txs")
        .run(sealer)
        .await;
}

#[tokio::test]
async fn bootloader_tip_out_of_gas_flow() {
    let config = StateKeeperConfig {
        transaction_slots: 2,
        ..StateKeeperConfig::default()
    };
    let sealer = SequencerSealer::with_sealers(config, vec![Box::new(SlotsCriterion)]);

    let first_tx = random_tx(1);
    let bootloader_out_of_gas_tx = random_tx(2);
    let third_tx = random_tx(3);
    TestScenario::new()
        .seal_miniblock_when(|updates| updates.miniblock.executed_transactions.len() == 1)
        .next_tx("First tx", first_tx, successful_exec())
        .miniblock_sealed("Miniblock with 1st tx")
        .next_tx(
            "Tx -> Bootloader tip out of gas",
            bootloader_out_of_gas_tx.clone(),
            bootloader_tip_out_of_gas(),
        )
        .tx_rollback(
            "Last tx rolled back to seal the block",
            bootloader_out_of_gas_tx.clone(),
        )
        .batch_sealed("Batch sealed with 1 tx")
        .next_tx(
            "Same tx now succeeds",
            bootloader_out_of_gas_tx,
            successful_exec(),
        )
        .miniblock_sealed("Miniblock with this tx sealed")
        .next_tx("Second tx of the 2nd batch", third_tx, successful_exec())
        .miniblock_sealed("Miniblock with 2nd tx")
        .batch_sealed("2nd batch sealed")
        .run(sealer)
        .await;
}

#[tokio::test]
async fn pending_batch_is_applied() {
    let config = StateKeeperConfig {
        transaction_slots: 3,
        ..StateKeeperConfig::default()
    };
    let sealer = SequencerSealer::with_sealers(config, vec![Box::new(SlotsCriterion)]);

    let pending_batch = pending_batch_data(vec![
        MiniblockExecutionData {
            number: MiniblockNumber(1),
            timestamp: 1,
            prev_block_hash: MiniblockHasher::new(MiniblockNumber(0), 0, H256::zero())
                .finalize(ProtocolVersionId::latest()),
            virtual_blocks: 1,
            txs: vec![random_tx(1)],
        },
        MiniblockExecutionData {
            number: MiniblockNumber(2),
            timestamp: 2,
            prev_block_hash: MiniblockHasher::new(MiniblockNumber(1), 1, H256::zero())
                .finalize(ProtocolVersionId::latest()),
            virtual_blocks: 1,
            txs: vec![random_tx(2)],
        },
    ]);

    // We configured state keeper to use different system contract hashes, so it must seal the pending batch immediately.
    TestScenario::new()
        .seal_miniblock_when(|updates| updates.miniblock.executed_transactions.len() == 1)
        .load_pending_batch(pending_batch)
        .next_tx("Final tx of batch", random_tx(3), successful_exec())
        .miniblock_sealed_with("Miniblock with a single tx", |updates| {
            assert_eq!(
                updates.miniblock.executed_transactions.len(),
                1,
                "Only one transaction should be in miniblock"
            );
        })
        .batch_sealed_with("Batch sealed with all 3 txs", |_, updates, _| {
            assert_eq!(
                updates.l1_batch.executed_transactions.len(),
                3,
                "There should be 3 transactions in the batch"
            );
        })
        .run(sealer)
        .await;
}

/// Unconditionally seal the batch without triggering specific criteria.
#[tokio::test]
async fn unconditional_sealing() {
    // Trigger to know when to seal the batch.
    // Once miniblock with one tx would be sealed, trigger would allow batch to be sealed as well.
    let batch_seal_trigger = Arc::new(AtomicBool::new(false));
    let batch_seal_trigger_checker = batch_seal_trigger.clone();
    let start = Instant::now();
    let seal_miniblock_after = POLL_WAIT_DURATION; // Seal after 2 state keeper polling duration intervals.

    let config = StateKeeperConfig {
        transaction_slots: 2,
        ..StateKeeperConfig::default()
    };
    let sealer = SequencerSealer::with_sealers(config, vec![Box::new(SlotsCriterion)]);

    TestScenario::new()
        .seal_l1_batch_when(move |_| batch_seal_trigger_checker.load(Ordering::Relaxed))
        .seal_miniblock_when(move |manager| {
            if manager.pending_executed_transactions_len() != 0
                && start.elapsed() >= seal_miniblock_after
            {
                batch_seal_trigger.store(true, Ordering::Relaxed);
                true
            } else {
                false
            }
        })
        .next_tx("The only tx", random_tx(1), successful_exec())
        .no_txs_until_next_action("We don't give transaction to wait for miniblock to be sealed")
        .miniblock_sealed("Miniblock is sealed with just one tx")
        .no_txs_until_next_action("Still no tx")
        .batch_sealed("Batch is sealed with just one tx")
        .run(sealer)
        .await;
}

/// Checks the next miniblock sealed after pending batch has a correct timestamp
#[tokio::test]
async fn miniblock_timestamp_after_pending_batch() {
    let config = StateKeeperConfig {
        transaction_slots: 2,
        ..StateKeeperConfig::default()
    };
    let sealer = SequencerSealer::with_sealers(config, vec![Box::new(SlotsCriterion)]);

    let pending_batch = pending_batch_data(vec![MiniblockExecutionData {
        number: MiniblockNumber(1),
        timestamp: 1,
        prev_block_hash: MiniblockHasher::new(MiniblockNumber(0), 0, H256::zero())
            .finalize(ProtocolVersionId::latest()),
        virtual_blocks: 1,
        txs: vec![random_tx(1)],
    }]);

    TestScenario::new()
        .seal_miniblock_when(|updates| updates.miniblock.executed_transactions.len() == 1)
        .load_pending_batch(pending_batch)
        .next_tx(
            "First tx after pending batch",
            random_tx(2),
            successful_exec(),
        )
        .miniblock_sealed_with("Miniblock with a single tx", move |updates| {
            assert!(
                updates.miniblock.timestamp == 1,
                "Timestamp for the new block must be taken from the test IO"
            );
        })
        .batch_sealed("Batch is sealed with two transactions")
        .run(sealer)
        .await;
}

/// Makes sure that the timestamp doesn't decrease in consequent miniblocks.
///
/// Timestamps are faked in the IO layer, so this test mostly makes sure that the state keeper doesn't substitute
/// any unexpected value on its own.
#[tokio::test]
async fn time_is_monotonic() {
    let timestamp_first_miniblock = Arc::new(AtomicU64::new(0u64)); // Time is faked in tests.
    let timestamp_second_miniblock = timestamp_first_miniblock.clone();
    let timestamp_third_miniblock = timestamp_first_miniblock.clone();

    let config = StateKeeperConfig {
        transaction_slots: 2,
        ..StateKeeperConfig::default()
    };
    let sealer = SequencerSealer::with_sealers(config, vec![Box::new(SlotsCriterion)]);

    TestScenario::new()
        .seal_miniblock_when(|updates| updates.miniblock.executed_transactions.len() == 1)
        .next_tx("First tx", random_tx(1), successful_exec())
        .miniblock_sealed_with("Miniblock 1", move |updates| {
            let min_expected = timestamp_first_miniblock.load(Ordering::Relaxed);
            let actual = updates.miniblock.timestamp;
            assert!(
                actual > min_expected,
                "First miniblock: Timestamp cannot decrease. Expected at least {}, got {}",
                min_expected,
                actual
            );
            timestamp_first_miniblock.store(updates.miniblock.timestamp, Ordering::Relaxed);
        })
        .next_tx("Second tx", random_tx(2), successful_exec())
        .miniblock_sealed_with("Miniblock 2", move |updates| {
            let min_expected = timestamp_second_miniblock.load(Ordering::Relaxed);
            let actual = updates.miniblock.timestamp;
            assert!(
                actual > min_expected,
                "Second miniblock: Timestamp cannot decrease. Expected at least {}, got {}",
                min_expected,
                actual
            );
            timestamp_second_miniblock.store(updates.miniblock.timestamp, Ordering::Relaxed);
        })
        .batch_sealed_with("Batch 1", move |_, updates, _| {
            // Timestamp from the currently stored miniblock would be used in the fictive miniblock.
            // It should be correct as well.
            let min_expected = timestamp_third_miniblock.load(Ordering::Relaxed);
            let actual = updates.miniblock.timestamp;
            assert!(
                actual > min_expected,
                "Fictive miniblock: Timestamp cannot decrease. Expected at least {}, got {}",
                min_expected,
                actual
            );
            timestamp_third_miniblock.store(updates.miniblock.timestamp, Ordering::Relaxed);
        })
        .run(sealer)
        .await;
}

#[tokio::test]
async fn protocol_upgrade() {
    let config = StateKeeperConfig {
        transaction_slots: 2,
        ..StateKeeperConfig::default()
    };
    let sealer = SequencerSealer::with_sealers(config, vec![Box::new(SlotsCriterion)]);

    TestScenario::new()
        .seal_miniblock_when(|updates| updates.miniblock.executed_transactions.len() == 1)
        .next_tx("First tx", random_tx(1), successful_exec())
        .miniblock_sealed("Miniblock 1")
        .increment_protocol_version("Increment protocol version")
        .next_tx("Second tx", random_tx(2), successful_exec())
        .miniblock_sealed("Miniblock 2")
        .batch_sealed_with("Batch 1", move |_, updates, _| {
            assert_eq!(
                updates.protocol_version(),
                ProtocolVersionId::latest(),
                "Should close batch with initial protocol version"
            )
        })
        .next_tx("Third tx", random_tx(3), successful_exec())
        .miniblock_sealed_with("Miniblock 3", move |updates| {
            assert_eq!(
                updates.protocol_version(),
                ProtocolVersionId::next(),
                "Should open batch with current protocol version"
            )
        })
        .next_tx("Fourth tx", random_tx(4), successful_exec())
        .miniblock_sealed("Miniblock 4")
        .batch_sealed("Batch 2")
        .run(sealer)
        .await;
}<|MERGE_RESOLUTION|>--- conflicted
+++ resolved
@@ -20,15 +20,7 @@
 use zksync_types::{
     aggregated_operations::AggregatedActionType,
     block::{BlockGasCount, MiniblockExecutionData, MiniblockHasher},
-<<<<<<< HEAD
-    commitment::{L1BatchMetaParameters, L1BatchMetadata},
-    fee::Fee,
-    fee_model::{BatchFeeInput, PubdataIndependentBatchFeeModelInput},
-    l2::L2Tx,
-    transaction_request::PaymasterParams,
-=======
     fee_model::BatchFeeInput,
->>>>>>> 24054454
     tx::tx_execution_info::ExecutionMetrics,
     Address, L1BatchNumber, L2ChainId, LogQuery, MiniblockNumber, ProtocolVersionId,
     StorageLogQuery, StorageLogQueryType, Timestamp, Transaction, H256, U256,
@@ -79,10 +71,7 @@
         previous_batch_hash: None,
         number: L1BatchNumber(number),
         timestamp,
-<<<<<<< HEAD
-=======
         fee_input: BatchFeeInput::l1_pegged(1, 1),
->>>>>>> 24054454
         fee_account,
         enforced_base_fee: None,
         first_l2_block: L2BlockEnv {
