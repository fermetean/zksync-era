--- conflicted
+++ resolved
@@ -649,11 +649,7 @@
                 previous_batch_hash: Some(H256::zero()),
                 number: self.batch_number,
                 timestamp: self.timestamp,
-<<<<<<< HEAD
                 fee_input: self.fee_input,
-=======
-                fee_input: BatchFeeInput::l1_pegged(self.l1_gas_price, self.fair_l2_gas_price),
->>>>>>> 24054454
                 fee_account: self.fee_account,
                 enforced_base_fee: None,
                 first_l2_block: first_miniblock_info,
