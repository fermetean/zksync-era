use serde::{Deserialize, Serialize};

use crate::{aggregated_operations::AggregatedActionType, Address, Nonce, H256};

<<<<<<< HEAD
=======
/// A forward-compatible `enum` describing a EIP4844 sidecar
///
/// This enum in `bincode`-encoded form is stored in the database
/// alongside all other transaction-related fields for EIP4844 transactions
/// in `eth_txs` and `eth_tx_history` tables.
>>>>>>> 41ba7311
#[derive(Clone, Deserialize, Serialize)]
pub enum EthTxBlobSidecar {
    EthTxBlobSidecarV1(EthTxBlobSidecarV1),
}

<<<<<<< HEAD
#[derive(Clone, Deserialize, Serialize)]
pub struct SidecarBlob {
    pub blob: Vec<u8>,
    pub commitment: Vec<u8>,
    pub proof: Vec<u8>,
}

#[derive(Clone, Deserialize, Serialize)]
pub struct EthTxBlobSidecarV1 {
    pub blobs: Vec<SidecarBlob>,
=======
/// All sidecar data for a single blob for the EIP4844 transaction.
#[derive(Clone, Deserialize, Serialize)]
pub struct SidecarBlobV1 {
    /// Blob itself
    pub blob: Vec<u8>,
    /// Blob commitment
    pub commitment: Vec<u8>,
    /// Blob proof
    pub proof: Vec<u8>,
}

/// A first version of sidecars for blob transactions as they are described in EIP4844.
#[derive(Clone, Deserialize, Serialize)]
pub struct EthTxBlobSidecarV1 {
    /// A vector of blobs for this tx and their commitments and proofs.
    pub blobs: Vec<SidecarBlobV1>,
>>>>>>> 41ba7311
}

#[derive(Clone)]
pub struct EthTx {
    pub id: u32,
    pub nonce: Nonce,
    pub contract_address: Address,
    pub raw_tx: Vec<u8>,
    pub tx_type: AggregatedActionType,
    pub created_at_timestamp: u64,
    pub predicted_gas_cost: u64,
    pub blob_sidecar: Option<EthTxBlobSidecar>,
}

impl std::fmt::Debug for EthTx {
    fn fmt(&self, f: &mut std::fmt::Formatter<'_>) -> std::fmt::Result {
        // Do not print `raw_tx`
        f.debug_struct("EthTx")
            .field("id", &self.id)
            .field("nonce", &self.nonce)
            .field("contract_address", &self.contract_address)
            .field("tx_type", &self.tx_type)
            .field("created_at_timestamp", &self.created_at_timestamp)
            .field("predicted_gas_cost", &self.predicted_gas_cost)
            .finish()
    }
}

#[derive(Clone, Debug)]
pub struct TxHistory {
    pub id: u32,
    pub eth_tx_id: u32,
    pub base_fee_per_gas: u64,
    pub priority_fee_per_gas: u64,
    pub tx_hash: H256,
    pub signed_raw_tx: Vec<u8>,
    pub sent_at_block: Option<u32>,
}

#[derive(Clone, Debug)]
pub struct TxHistoryToSend {
    pub id: u32,
    pub eth_tx_id: u32,
    pub base_fee_per_gas: u64,
    pub priority_fee_per_gas: u64,
    pub tx_hash: H256,
    pub signed_raw_tx: Vec<u8>,
    pub nonce: Nonce,
}<|MERGE_RESOLUTION|>--- conflicted
+++ resolved
@@ -2,31 +2,16 @@
 
 use crate::{aggregated_operations::AggregatedActionType, Address, Nonce, H256};
 
-<<<<<<< HEAD
-=======
 /// A forward-compatible `enum` describing a EIP4844 sidecar
 ///
 /// This enum in `bincode`-encoded form is stored in the database
 /// alongside all other transaction-related fields for EIP4844 transactions
 /// in `eth_txs` and `eth_tx_history` tables.
->>>>>>> 41ba7311
 #[derive(Clone, Deserialize, Serialize)]
 pub enum EthTxBlobSidecar {
     EthTxBlobSidecarV1(EthTxBlobSidecarV1),
 }
 
-<<<<<<< HEAD
-#[derive(Clone, Deserialize, Serialize)]
-pub struct SidecarBlob {
-    pub blob: Vec<u8>,
-    pub commitment: Vec<u8>,
-    pub proof: Vec<u8>,
-}
-
-#[derive(Clone, Deserialize, Serialize)]
-pub struct EthTxBlobSidecarV1 {
-    pub blobs: Vec<SidecarBlob>,
-=======
 /// All sidecar data for a single blob for the EIP4844 transaction.
 #[derive(Clone, Deserialize, Serialize)]
 pub struct SidecarBlobV1 {
@@ -43,7 +28,6 @@
 pub struct EthTxBlobSidecarV1 {
     /// A vector of blobs for this tx and their commitments and proofs.
     pub blobs: Vec<SidecarBlobV1>,
->>>>>>> 41ba7311
 }
 
 #[derive(Clone)]
